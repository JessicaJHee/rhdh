--- conflicted
+++ resolved
@@ -21,7 +21,7 @@
     "prettier:check": "prettier --check .",
     "prettier:write": "prettier --write .",
     "new": "backstage-cli new --scope internal",
-    "postinstall": "husky install"
+    "postinstall": "[ \"$IS_CONTAINER\" != \"TRUE\" ] && husky install || echo \"Running in container\""
   },
   "workspaces": {
     "packages": [
@@ -33,15 +33,11 @@
     "@backstage/cli": "^0.22.1",
     "@spotify/prettier-config": "^12.0.0",
     "concurrently": "^6.0.0",
-<<<<<<< HEAD
-    "husky": "^8.0.3",
-    "lerna": "^4.0.0",
-=======
->>>>>>> 4a4530f3
     "node-gyp": "^9.0.0",
     "prettier": "^2.3.2",
     "turbo": "^1.7.4",
-    "typescript": "~4.6.4"
+    "typescript": "~4.6.4",
+    "husky": "^8.0.3"
   },
   "resolutions": {
     "@types/react": "^17",
